#!/usr/bin/env python

# Copyright 2024 The HuggingFace Inc. team. All rights reserved.
#
# Licensed under the Apache License, Version 2.0 (the "License");
# you may not use this file except in compliance with the License.
# You may obtain a copy of the License at
#
#     http://www.apache.org/licenses/LICENSE-2.0
#
# Unless required by applicable law or agreed to in writing, software
# distributed under the License is distributed on an "AS IS" BASIS,
# WITHOUT WARRANTIES OR CONDITIONS OF ANY KIND, either express or implied.
# See the License for the specific language governing permissions and
# limitations under the License.
import contextlib
import logging
import shutil
from pathlib import Path
from typing import Callable

import datasets
import numpy as np
import packaging.version
import PIL.Image
import torch
import torch.utils
<<<<<<< HEAD
from datasets import load_dataset
from huggingface_hub import HfApi, snapshot_download
from huggingface_hub.constants import REPOCARD_NAME
from packaging import version
=======
from datasets import concatenate_datasets, load_dataset
from huggingface_hub import HfApi, snapshot_download
from huggingface_hub.constants import REPOCARD_NAME
from huggingface_hub.errors import RevisionNotFoundError
>>>>>>> 8861546a

from lerobot.common.constants import HF_LEROBOT_HOME
from lerobot.common.datasets.compute_stats import aggregate_stats, compute_episode_stats
from lerobot.common.datasets.image_writer import AsyncImageWriter, write_image
from lerobot.common.datasets.utils import (
    DEFAULT_FEATURES,
    DEFAULT_IMAGE_PATH,
    INFO_PATH,
    TASKS_PATH,
    append_jsonlines,
    backward_compatible_episodes_stats,
    check_delta_timestamps,
    check_timestamps_sync,
    check_version_compatibility,
    create_empty_dataset_info,
    create_lerobot_dataset_card,
    embed_images,
    get_delta_indices,
    get_episode_data_index,
    get_features_from_robot,
    get_hf_features_from_features,
<<<<<<< HEAD
    get_safe_revision,
=======
    get_safe_version,
>>>>>>> 8861546a
    hf_transform_to_torch,
    is_valid_version,
    load_episodes,
    load_episodes_stats,
    load_info,
    load_stats,
    load_tasks,
    validate_episode_buffer,
    validate_frame,
    write_episode,
    write_episode_stats,
    write_info,
    write_json,
)
from lerobot.common.datasets.video_utils import (
    VideoFrame,
    decode_video_frames_torchvision,
    encode_video_frames,
    get_video_info,
)
from lerobot.common.robot_devices.robots.utils import Robot

<<<<<<< HEAD
# For maintainers, see lerobot/common/datasets/push_dataset_to_hub/CODEBASE_VERSION.md
=======
>>>>>>> 8861546a
CODEBASE_VERSION = "v2.1"


class LeRobotDatasetMetadata:
    def __init__(
        self,
        repo_id: str,
        root: str | Path | None = None,
        revision: str | None = None,
        force_cache_sync: bool = False,
    ):
        self.repo_id = repo_id
        self.revision = revision if revision else CODEBASE_VERSION
        self.root = Path(root) if root is not None else HF_LEROBOT_HOME / repo_id

        try:
            if force_cache_sync:
                raise FileNotFoundError
            self.load_metadata()
        except (FileNotFoundError, NotADirectoryError):
<<<<<<< HEAD
            (self.root / "meta").mkdir(exist_ok=True, parents=True)
            self.revision = get_safe_revision(self.repo_id, self.revision)
            self.pull_from_repo(allow_patterns="meta/")
            self.load_metadata()

        check_version_compatibility(self.repo_id, self._version, CODEBASE_VERSION)

    def load_metadata(self):
        self.info = load_info(self.root)
        self.tasks, self.task_to_task_index = load_tasks(self.root)
        self.episodes = load_episodes(self.root)
        if version.parse(self._version) < version.parse("v2.1"):
=======
            if is_valid_version(self.revision):
                self.revision = get_safe_version(self.repo_id, self.revision)

            (self.root / "meta").mkdir(exist_ok=True, parents=True)
            self.pull_from_repo(allow_patterns="meta/")
            self.load_metadata()

    def load_metadata(self):
        self.info = load_info(self.root)
        check_version_compatibility(self.repo_id, self._version, CODEBASE_VERSION)
        self.tasks, self.task_to_task_index = load_tasks(self.root)
        self.episodes = load_episodes(self.root)
        if self._version < packaging.version.parse("v2.1"):
>>>>>>> 8861546a
            self.stats = load_stats(self.root)
            self.episodes_stats = backward_compatible_episodes_stats(self.stats, self.episodes)
        else:
            self.episodes_stats = load_episodes_stats(self.root)
            self.stats = aggregate_stats(list(self.episodes_stats.values()))

    def pull_from_repo(
        self,
        allow_patterns: list[str] | str | None = None,
        ignore_patterns: list[str] | str | None = None,
    ) -> None:
        snapshot_download(
            self.repo_id,
            repo_type="dataset",
            revision=self.revision,
            local_dir=self.root,
            allow_patterns=allow_patterns,
            ignore_patterns=ignore_patterns,
        )

    @property
    def _version(self) -> packaging.version.Version:
        """Codebase version used to create this dataset."""
        return packaging.version.parse(self.info["codebase_version"])

    def get_data_file_path(self, ep_index: int) -> Path:
        ep_chunk = self.get_episode_chunk(ep_index)
        fpath = self.data_path.format(episode_chunk=ep_chunk, episode_index=ep_index)
        return Path(fpath)

    def get_video_file_path(self, ep_index: int, vid_key: str) -> Path:
        ep_chunk = self.get_episode_chunk(ep_index)
        fpath = self.video_path.format(episode_chunk=ep_chunk, video_key=vid_key, episode_index=ep_index)
        return Path(fpath)

    def get_episode_chunk(self, ep_index: int) -> int:
        return ep_index // self.chunks_size

    @property
    def data_path(self) -> str:
        """Formattable string for the parquet files."""
        return self.info["data_path"]

    @property
    def video_path(self) -> str | None:
        """Formattable string for the video files."""
        return self.info["video_path"]

    @property
    def robot_type(self) -> str | None:
        """Robot type used in recording this dataset."""
        return self.info["robot_type"]

    @property
    def fps(self) -> int:
        """Frames per second used during data collection."""
        return self.info["fps"]

    @property
    def features(self) -> dict[str, dict]:
        """All features contained in the dataset."""
        return self.info["features"]

    @property
    def image_keys(self) -> list[str]:
        """Keys to access visual modalities stored as images."""
        return [key for key, ft in self.features.items() if ft["dtype"] == "image"]

    @property
    def video_keys(self) -> list[str]:
        """Keys to access visual modalities stored as videos."""
        return [key for key, ft in self.features.items() if ft["dtype"] == "video"]

    @property
    def camera_keys(self) -> list[str]:
        """Keys to access visual modalities (regardless of their storage method)."""
        return [key for key, ft in self.features.items() if ft["dtype"] in ["video", "image"]]

    @property
    def names(self) -> dict[str, list | dict]:
        """Names of the various dimensions of vector modalities."""
        return {key: ft["names"] for key, ft in self.features.items()}

    @property
    def shapes(self) -> dict:
        """Shapes for the different features."""
        return {key: tuple(ft["shape"]) for key, ft in self.features.items()}

    @property
    def total_episodes(self) -> int:
        """Total number of episodes available."""
        return self.info["total_episodes"]

    @property
    def total_frames(self) -> int:
        """Total number of frames saved in this dataset."""
        return self.info["total_frames"]

    @property
    def total_tasks(self) -> int:
        """Total number of different tasks performed in this dataset."""
        return self.info["total_tasks"]

    @property
    def total_chunks(self) -> int:
        """Total number of chunks (groups of episodes)."""
        return self.info["total_chunks"]

    @property
    def chunks_size(self) -> int:
        """Max number of episodes per chunk."""
        return self.info["chunks_size"]

    def get_task_index(self, task: str) -> int | None:
        """
        Given a task in natural language, returns its task_index if the task already exists in the dataset,
        otherwise return None.
        """
        return self.task_to_task_index.get(task, None)

    def add_task(self, task: str):
        """
<<<<<<< HEAD
        Given a task in natural language, add it to the dictionnary of tasks.
=======
        Given a task in natural language, add it to the dictionary of tasks.
>>>>>>> 8861546a
        """
        if task in self.task_to_task_index:
            raise ValueError(f"The task '{task}' already exists and can't be added twice.")

        task_index = self.info["total_tasks"]
        self.task_to_task_index[task] = task_index
        self.tasks[task_index] = task
        self.info["total_tasks"] += 1

        task_dict = {
            "task_index": task_index,
            "task": task,
        }
        append_jsonlines(task_dict, self.root / TASKS_PATH)

    def save_episode(
        self,
        episode_index: int,
        episode_length: int,
        episode_tasks: list[str],
        episode_stats: dict[str, dict],
    ) -> None:
        self.info["total_episodes"] += 1
        self.info["total_frames"] += episode_length

        chunk = self.get_episode_chunk(episode_index)
        if chunk >= self.total_chunks:
            self.info["total_chunks"] += 1

        self.info["splits"] = {"train": f"0:{self.info['total_episodes']}"}
        self.info["total_videos"] += len(self.video_keys)
        if len(self.video_keys) > 0:
            self.update_video_info()

        write_info(self.info, self.root)

        episode_dict = {
            "episode_index": episode_index,
            "tasks": episode_tasks,
            "length": episode_length,
        }
        self.episodes[episode_index] = episode_dict
        write_episode(episode_dict, self.root)

        self.episodes_stats[episode_index] = episode_stats
        self.stats = aggregate_stats([self.stats, episode_stats]) if self.stats else episode_stats
        write_episode_stats(episode_index, episode_stats, self.root)

    def update_video_info(self) -> None:
        """
        Warning: this function writes info from first episode videos, implicitly assuming that all videos have
        been encoded the same way. Also, this means it assumes the first episode exists.
        """
        for key in self.video_keys:
            if not self.features[key].get("info", None):
                video_path = self.root / self.get_video_file_path(ep_index=0, vid_key=key)
                self.info["features"][key]["info"] = get_video_info(video_path)

    def __repr__(self):
        feature_keys = list(self.features)
        return (
            f"{self.__class__.__name__}({{\n"
            f"    Repository ID: '{self.repo_id}',\n"
            f"    Total episodes: '{self.total_episodes}',\n"
            f"    Total frames: '{self.total_frames}',\n"
            f"    Features: '{feature_keys}',\n"
            "})',\n"
        )

    @classmethod
    def create(
        cls,
        repo_id: str,
        fps: int,
        root: str | Path | None = None,
        robot: Robot | None = None,
        robot_type: str | None = None,
        features: dict | None = None,
        use_videos: bool = True,
    ) -> "LeRobotDatasetMetadata":
        """Creates metadata for a LeRobotDataset."""
        obj = cls.__new__(cls)
        obj.repo_id = repo_id
        obj.root = Path(root) if root is not None else HF_LEROBOT_HOME / repo_id

        obj.root.mkdir(parents=True, exist_ok=False)

        if robot is not None:
            features = get_features_from_robot(robot, use_videos)
            robot_type = robot.robot_type
            if not all(cam.fps == fps for cam in robot.cameras.values()):
                logging.warning(
                    f"Some cameras in your {robot.robot_type} robot don't have an fps matching the fps of your dataset."
                    "In this case, frames from lower fps cameras will be repeated to fill in the blanks."
                )
        elif features is None:
            raise ValueError(
                "Dataset features must either come from a Robot or explicitly passed upon creation."
            )
        else:
            # TODO(aliberts, rcadene): implement sanity check for features
            features = {**features, **DEFAULT_FEATURES}

            # check if none of the features contains a "/" in their names,
            # as this would break the dict flattening in the stats computation, which uses '/' as separator
            for key in features:
                if "/" in key:
                    raise ValueError(f"Feature names should not contain '/'. Found '/' in feature '{key}'.")

            features = {**features, **DEFAULT_FEATURES}

        obj.tasks, obj.task_to_task_index = {}, {}
        obj.episodes_stats, obj.stats, obj.episodes = {}, {}, {}
        obj.info = create_empty_dataset_info(CODEBASE_VERSION, fps, robot_type, features, use_videos)
        if len(obj.video_keys) > 0 and not use_videos:
            raise ValueError()
        write_json(obj.info, obj.root / INFO_PATH)
        obj.revision = None
        return obj


class LeRobotDataset(torch.utils.data.Dataset):
    def __init__(
        self,
        repo_id: str,
        root: str | Path | None = None,
        episodes: list[int] | None = None,
        image_transforms: Callable | None = None,
        delta_timestamps: dict[list[float]] | None = None,
        tolerance_s: float = 1e-4,
        revision: str | None = None,
        force_cache_sync: bool = False,
        download_videos: bool = True,
        video_backend: str | None = None,
    ):
        """
        2 modes are available for instantiating this class, depending on 2 different use cases:

        1. Your dataset already exists:
            - On your local disk in the 'root' folder. This is typically the case when you recorded your
              dataset locally and you may or may not have pushed it to the hub yet. Instantiating this class
              with 'root' will load your dataset directly from disk. This can happen while you're offline (no
              internet connection).

            - On the Hugging Face Hub at the address https://huggingface.co/datasets/{repo_id} and not on
              your local disk in the 'root' folder. Instantiating this class with this 'repo_id' will download
              the dataset from that address and load it, pending your dataset is compliant with
              codebase_version v2.0. If your dataset has been created before this new format, you will be
              prompted to convert it using our conversion script from v1.6 to v2.0, which you can find at
              lerobot/common/datasets/v2/convert_dataset_v1_to_v2.py.


        2. Your dataset doesn't already exists (either on local disk or on the Hub): you can create an empty
           LeRobotDataset with the 'create' classmethod. This can be used for recording a dataset or port an
           existing dataset to the LeRobotDataset format.


        In terms of files, LeRobotDataset encapsulates 3 main things:
            - metadata:
                - info contains various information about the dataset like shapes, keys, fps etc.
                - stats stores the dataset statistics of the different modalities for normalization
                - tasks contains the prompts for each task of the dataset, which can be used for
                  task-conditioned training.
            - hf_dataset (from datasets.Dataset), which will read any values from parquet files.
            - videos (optional) from which frames are loaded to be synchronous with data from parquet files.

        A typical LeRobotDataset looks like this from its root path:
        .
        ├── data
        │   ├── chunk-000
        │   │   ├── episode_000000.parquet
        │   │   ├── episode_000001.parquet
        │   │   ├── episode_000002.parquet
        │   │   └── ...
        │   ├── chunk-001
        │   │   ├── episode_001000.parquet
        │   │   ├── episode_001001.parquet
        │   │   ├── episode_001002.parquet
        │   │   └── ...
        │   └── ...
        ├── meta
        │   ├── episodes.jsonl
        │   ├── info.json
        │   ├── stats.json
        │   └── tasks.jsonl
        └── videos
            ├── chunk-000
            │   ├── observation.images.laptop
            │   │   ├── episode_000000.mp4
            │   │   ├── episode_000001.mp4
            │   │   ├── episode_000002.mp4
            │   │   └── ...
            │   ├── observation.images.phone
            │   │   ├── episode_000000.mp4
            │   │   ├── episode_000001.mp4
            │   │   ├── episode_000002.mp4
            │   │   └── ...
            ├── chunk-001
            └── ...

        Note that this file-based structure is designed to be as versatile as possible. The files are split by
        episodes which allows a more granular control over which episodes one wants to use and download. The
        structure of the dataset is entirely described in the info.json file, which can be easily downloaded
        or viewed directly on the hub before downloading any actual data. The type of files used are very
        simple and do not need complex tools to be read, it only uses .parquet, .json and .mp4 files (and .md
        for the README).

        Args:
            repo_id (str): This is the repo id that will be used to fetch the dataset. Locally, the dataset
                will be stored under root/repo_id.
            root (Path | None, optional): Local directory to use for downloading/writing files. You can also
                set the LEROBOT_HOME environment variable to point to a different location. Defaults to
                '~/.cache/huggingface/lerobot'.
            episodes (list[int] | None, optional): If specified, this will only load episodes specified by
                their episode_index in this list. Defaults to None.
            image_transforms (Callable | None, optional): You can pass standard v2 image transforms from
                torchvision.transforms.v2 here which will be applied to visual modalities (whether they come
                from videos or images). Defaults to None.
            delta_timestamps (dict[list[float]] | None, optional): _description_. Defaults to None.
            tolerance_s (float, optional): Tolerance in seconds used to ensure data timestamps are actually in
                sync with the fps value. It is used at the init of the dataset to make sure that each
                timestamps is separated to the next by 1/fps +/- tolerance_s. This also applies to frames
                decoded from video files. It is also used to check that `delta_timestamps` (when provided) are
                multiples of 1/fps. Defaults to 1e-4.
            revision (str, optional): An optional Git revision id which can be a branch name, a tag, or a
                commit hash. Defaults to current codebase version tag.
            sync_cache_first (bool, optional): Flag to sync and refresh local files first. If True and files
                are already present in the local cache, this will be faster. However, files loaded might not
                be in sync with the version on the hub, especially if you specified 'revision'. Defaults to
                False.
            download_videos (bool, optional): Flag to download the videos. Note that when set to True but the
                video files are already present on local disk, they won't be downloaded again. Defaults to
                True.
            video_backend (str | None, optional): Video backend to use for decoding videos. There is currently
                a single option which is the pyav decoder used by Torchvision. Defaults to pyav.
        """
        super().__init__()
        self.repo_id = repo_id
        self.root = Path(root) if root else HF_LEROBOT_HOME / repo_id
        self.image_transforms = image_transforms
        self.delta_timestamps = delta_timestamps
        self.episodes = episodes
        self.tolerance_s = tolerance_s
        self.revision = revision if revision else CODEBASE_VERSION
        self.video_backend = video_backend if video_backend else "pyav"
        self.delta_indices = None

        # Unused attributes
        self.image_writer = None
        self.episode_buffer = None

        self.root.mkdir(exist_ok=True, parents=True)

        # Load metadata
        self.meta = LeRobotDatasetMetadata(
            self.repo_id, self.root, self.revision, force_cache_sync=force_cache_sync
        )
<<<<<<< HEAD
        if self.episodes is not None and version.parse(self.meta._version) >= version.parse("v2.1"):
=======
        if self.episodes is not None and self.meta._version >= packaging.version.parse("v2.1"):
>>>>>>> 8861546a
            episodes_stats = [self.meta.episodes_stats[ep_idx] for ep_idx in self.episodes]
            self.stats = aggregate_stats(episodes_stats)

        # Load actual data
        try:
            if force_cache_sync:
                raise FileNotFoundError
            assert all((self.root / fpath).is_file() for fpath in self.get_episodes_file_paths())
            self.hf_dataset = self.load_hf_dataset()
        except (AssertionError, FileNotFoundError, NotADirectoryError):
<<<<<<< HEAD
            self.revision = get_safe_revision(self.repo_id, self.revision)
=======
            self.revision = get_safe_version(self.repo_id, self.revision)
>>>>>>> 8861546a
            self.download_episodes(download_videos)
            self.hf_dataset = self.load_hf_dataset()

        self.episode_data_index = get_episode_data_index(self.meta.episodes, self.episodes)

        # Check timestamps
        timestamps = torch.stack(self.hf_dataset["timestamp"]).numpy()
        episode_indices = torch.stack(self.hf_dataset["episode_index"]).numpy()
        ep_data_index_np = {k: t.numpy() for k, t in self.episode_data_index.items()}
        check_timestamps_sync(timestamps, episode_indices, ep_data_index_np, self.fps, self.tolerance_s)

        # Setup delta_indices
        if self.delta_timestamps is not None:
            check_delta_timestamps(self.delta_timestamps, self.fps, self.tolerance_s)
            self.delta_indices = get_delta_indices(self.delta_timestamps, self.fps)

    def push_to_hub(
        self,
        branch: str | None = None,
        tags: list | None = None,
        license: str | None = "apache-2.0",
        tag_version: bool = True,
        push_videos: bool = True,
        private: bool = False,
        allow_patterns: list[str] | str | None = None,
        upload_large_folder: bool = False,
        **card_kwargs,
    ) -> None:
        ignore_patterns = ["images/"]
        if not push_videos:
            ignore_patterns.append("videos/")

        hub_api = HfApi()
        hub_api.create_repo(
            repo_id=self.repo_id,
            private=private,
            repo_type="dataset",
            exist_ok=True,
        )
        if branch:
            hub_api.create_branch(
                repo_id=self.repo_id,
                branch=branch,
                revision=self.revision,
                repo_type="dataset",
                exist_ok=True,
            )

        upload_kwargs = {
            "repo_id": self.repo_id,
            "folder_path": self.root,
            "repo_type": "dataset",
            "revision": branch,
            "allow_patterns": allow_patterns,
            "ignore_patterns": ignore_patterns,
        }
        if upload_large_folder:
            hub_api.upload_large_folder(**upload_kwargs)
        else:
            hub_api.upload_folder(**upload_kwargs)

        if not hub_api.file_exists(self.repo_id, REPOCARD_NAME, repo_type="dataset", revision=branch):
            card = create_lerobot_dataset_card(
                tags=tags, dataset_info=self.meta.info, license=license, **card_kwargs
            )
            card.push_to_hub(repo_id=self.repo_id, repo_type="dataset", revision=branch)
<<<<<<< HEAD
=======

        if tag_version:
            with contextlib.suppress(RevisionNotFoundError):
                hub_api.delete_tag(self.repo_id, tag=CODEBASE_VERSION, repo_type="dataset")
            hub_api.create_tag(self.repo_id, tag=CODEBASE_VERSION, revision=branch, repo_type="dataset")
>>>>>>> 8861546a

    def pull_from_repo(
        self,
        allow_patterns: list[str] | str | None = None,
        ignore_patterns: list[str] | str | None = None,
    ) -> None:
        snapshot_download(
            self.repo_id,
            repo_type="dataset",
            revision=self.revision,
            local_dir=self.root,
            allow_patterns=allow_patterns,
            ignore_patterns=ignore_patterns,
        )

    def download_episodes(self, download_videos: bool = True) -> None:
        """Downloads the dataset from the given 'repo_id' at the provided version. If 'episodes' is given, this
        will only download those episodes (selected by their episode_index). If 'episodes' is None, the whole
        dataset will be downloaded. Thanks to the behavior of snapshot_download, if the files are already present
        in 'local_dir', they won't be downloaded again.
        """
        # TODO(rcadene, aliberts): implement faster transfer
        # https://huggingface.co/docs/huggingface_hub/en/guides/download#faster-downloads
        files = None
        ignore_patterns = None if download_videos else "videos/"
        if self.episodes is not None:
            files = self.get_episodes_file_paths()

        self.pull_from_repo(allow_patterns=files, ignore_patterns=ignore_patterns)

    def get_episodes_file_paths(self) -> list[Path]:
        episodes = self.episodes if self.episodes is not None else list(range(self.meta.total_episodes))
        fpaths = [str(self.meta.get_data_file_path(ep_idx)) for ep_idx in episodes]
        if len(self.meta.video_keys) > 0:
            video_files = [
                str(self.meta.get_video_file_path(ep_idx, vid_key))
                for vid_key in self.meta.video_keys
                for ep_idx in episodes
            ]
            fpaths += video_files

        return fpaths

    def load_hf_dataset(self) -> datasets.Dataset:
        """hf_dataset contains all the observations, states, actions, rewards, etc."""
        if self.episodes is None:
            path = str(self.root / "data")
            hf_dataset = load_dataset("parquet", data_dir=path, split="train")
        else:
            files = [str(self.root / self.meta.get_data_file_path(ep_idx)) for ep_idx in self.episodes]
            hf_dataset = load_dataset("parquet", data_files=files, split="train")

        # TODO(aliberts): hf_dataset.set_format("torch")
        hf_dataset.set_transform(hf_transform_to_torch)
        return hf_dataset

    def create_hf_dataset(self) -> datasets.Dataset:
        features = get_hf_features_from_features(self.features)
        ft_dict = {col: [] for col in features}
        hf_dataset = datasets.Dataset.from_dict(ft_dict, features=features, split="train")

        # TODO(aliberts): hf_dataset.set_format("torch")
        hf_dataset.set_transform(hf_transform_to_torch)
        return hf_dataset

    @property
    def fps(self) -> int:
        """Frames per second used during data collection."""
        return self.meta.fps

    @property
    def num_frames(self) -> int:
        """Number of frames in selected episodes."""
        return len(self.hf_dataset) if self.hf_dataset is not None else self.meta.total_frames

    @property
    def num_episodes(self) -> int:
        """Number of episodes selected."""
        return len(self.episodes) if self.episodes is not None else self.meta.total_episodes

    @property
    def features(self) -> dict[str, dict]:
        return self.meta.features

    @property
    def hf_features(self) -> datasets.Features:
        """Features of the hf_dataset."""
        if self.hf_dataset is not None:
            return self.hf_dataset.features
        else:
            return get_hf_features_from_features(self.features)

    def _get_query_indices(self, idx: int, ep_idx: int) -> tuple[dict[str, list[int | bool]]]:
        ep_start = self.episode_data_index["from"][ep_idx]
        ep_end = self.episode_data_index["to"][ep_idx]
        query_indices = {
            key: [max(ep_start.item(), min(ep_end.item() - 1, idx + delta)) for delta in delta_idx]
            for key, delta_idx in self.delta_indices.items()
        }
        padding = {  # Pad values outside of current episode range
            f"{key}_is_pad": torch.BoolTensor(
                [(idx + delta < ep_start.item()) | (idx + delta >= ep_end.item()) for delta in delta_idx]
            )
            for key, delta_idx in self.delta_indices.items()
        }
        return query_indices, padding

    def _get_query_timestamps(
        self,
        current_ts: float,
        query_indices: dict[str, list[int]] | None = None,
    ) -> dict[str, list[float]]:
        query_timestamps = {}
        for key in self.meta.video_keys:
            if query_indices is not None and key in query_indices:
                timestamps = self.hf_dataset.select(query_indices[key])["timestamp"]
                query_timestamps[key] = torch.stack(timestamps).tolist()
            else:
                query_timestamps[key] = [current_ts]

        return query_timestamps

    def _query_hf_dataset(self, query_indices: dict[str, list[int]]) -> dict:
        return {
            key: torch.stack(self.hf_dataset.select(q_idx)[key])
            for key, q_idx in query_indices.items()
            if key not in self.meta.video_keys
        }

    def _query_videos(self, query_timestamps: dict[str, list[float]], ep_idx: int) -> dict[str, torch.Tensor]:
        """Note: When using data workers (e.g. DataLoader with num_workers>0), do not call this function
        in the main process (e.g. by using a second Dataloader with num_workers=0). It will result in a
        Segmentation Fault. This probably happens because a memory reference to the video loader is created in
        the main process and a subprocess fails to access it.
        """
        item = {}
        for vid_key, query_ts in query_timestamps.items():
            video_path = self.root / self.meta.get_video_file_path(ep_idx, vid_key)
            frames = decode_video_frames_torchvision(
                video_path, query_ts, self.tolerance_s, self.video_backend
            )
            item[vid_key] = frames.squeeze(0)

        return item

    def _add_padding_keys(self, item: dict, padding: dict[str, list[bool]]) -> dict:
        for key, val in padding.items():
            item[key] = torch.BoolTensor(val)
        return item

    def __len__(self):
        return self.num_frames

    def __getitem__(self, idx) -> dict:
        item = self.hf_dataset[idx]
        ep_idx = item["episode_index"].item()

        query_indices = None
        if self.delta_indices is not None:
            query_indices, padding = self._get_query_indices(idx, ep_idx)
            query_result = self._query_hf_dataset(query_indices)
            item = {**item, **padding}
            for key, val in query_result.items():
                item[key] = val

        if len(self.meta.video_keys) > 0:
            current_ts = item["timestamp"].item()
            query_timestamps = self._get_query_timestamps(current_ts, query_indices)
            video_frames = self._query_videos(query_timestamps, ep_idx)
            item = {**video_frames, **item}

        if self.image_transforms is not None:
            image_keys = self.meta.camera_keys
            for cam in image_keys:
                item[cam] = self.image_transforms(item[cam])

        # Add task as a string
        task_idx = item["task_index"].item()
        item["task"] = self.meta.tasks[task_idx]

        return item

    def __repr__(self):
        feature_keys = list(self.features)
        return (
            f"{self.__class__.__name__}({{\n"
            f"    Repository ID: '{self.repo_id}',\n"
            f"    Number of selected episodes: '{self.num_episodes}',\n"
            f"    Number of selected samples: '{self.num_frames}',\n"
            f"    Features: '{feature_keys}',\n"
            "})',\n"
        )

    def create_episode_buffer(self, episode_index: int | None = None) -> dict:
        current_ep_idx = self.meta.total_episodes if episode_index is None else episode_index
        ep_buffer = {}
        # size and task are special cases that are not in self.features
        ep_buffer["size"] = 0
        ep_buffer["task"] = []
        for key in self.features:
            ep_buffer[key] = current_ep_idx if key == "episode_index" else []
        return ep_buffer

    def _get_image_file_path(self, episode_index: int, image_key: str, frame_index: int) -> Path:
        fpath = DEFAULT_IMAGE_PATH.format(
            image_key=image_key, episode_index=episode_index, frame_index=frame_index
        )
        return self.root / fpath

    def _save_image(self, image: torch.Tensor | np.ndarray | PIL.Image.Image, fpath: Path) -> None:
        if self.image_writer is None:
            if isinstance(image, torch.Tensor):
                image = image.cpu().numpy()
            write_image(image, fpath)
        else:
            self.image_writer.save_image(image=image, fpath=fpath)

    def add_frame(self, frame: dict) -> None:
        """
        This function only adds the frame to the episode_buffer. Apart from images — which are written in a
        temporary directory — nothing is written to disk. To save those frames, the 'save_episode()' method
        then needs to be called.
        """
        # Convert torch to numpy if needed
        for name in frame:
            if isinstance(frame[name], torch.Tensor):
                frame[name] = frame[name].numpy()

        validate_frame(frame, self.features)

        if self.episode_buffer is None:
            self.episode_buffer = self.create_episode_buffer()

        # Automatically add frame_index and timestamp to episode buffer
        frame_index = self.episode_buffer["size"]
        timestamp = frame.pop("timestamp") if "timestamp" in frame else frame_index / self.fps
        self.episode_buffer["frame_index"].append(frame_index)
        self.episode_buffer["timestamp"].append(timestamp)

        # Add frame features to episode_buffer
        for key in frame:
            if key == "task":
                # Note: we associate the task in natural language to its task index during `save_episode`
                self.episode_buffer["task"].append(frame["task"])
                continue

            if key not in self.features:
                raise ValueError(
                    f"An element of the frame is not in the features. '{key}' not in '{self.features.keys()}'."
                )

            if self.features[key]["dtype"] in ["image", "video"]:
                img_path = self._get_image_file_path(
                    episode_index=self.episode_buffer["episode_index"], image_key=key, frame_index=frame_index
                )
                if frame_index == 0:
                    img_path.parent.mkdir(parents=True, exist_ok=True)
                self._save_image(frame[key], img_path)
                self.episode_buffer[key].append(str(img_path))
            else:
                self.episode_buffer[key].append(frame[key])

        self.episode_buffer["size"] += 1

    def save_episode(self, episode_data: dict | None = None) -> None:
        """
        This will save to disk the current episode in self.episode_buffer.

        Args:
            episode_data (dict | None, optional): Dict containing the episode data to save. If None, this will
                save the current episode in self.episode_buffer, which is filled with 'add_frame'. Defaults to
                None.
        """
        if not episode_data:
            episode_buffer = self.episode_buffer

        validate_episode_buffer(episode_buffer, self.meta.total_episodes, self.features)

        # size and task are special cases that won't be added to hf_dataset
        episode_length = episode_buffer.pop("size")
        tasks = episode_buffer.pop("task")
        episode_tasks = list(set(tasks))
        episode_index = episode_buffer["episode_index"]

        episode_buffer["index"] = np.arange(self.meta.total_frames, self.meta.total_frames + episode_length)
        episode_buffer["episode_index"] = np.full((episode_length,), episode_index)

<<<<<<< HEAD
        # Add new tasks to the tasks dictionnary
=======
        # Add new tasks to the tasks dictionary
>>>>>>> 8861546a
        for task in episode_tasks:
            task_index = self.meta.get_task_index(task)
            if task_index is None:
                self.meta.add_task(task)

        # Given tasks in natural language, find their corresponding task indices
        episode_buffer["task_index"] = np.array([self.meta.get_task_index(task) for task in tasks])

        for key, ft in self.features.items():
            # index, episode_index, task_index are already processed above, and image and video
            # are processed separately by storing image path and frame info as meta data
            if key in ["index", "episode_index", "task_index"] or ft["dtype"] in ["image", "video"]:
                continue
            episode_buffer[key] = np.stack(episode_buffer[key])

        self._wait_image_writer()
        self._save_episode_table(episode_buffer, episode_index)
        ep_stats = compute_episode_stats(episode_buffer, self.features)

        if len(self.meta.video_keys) > 0:
            video_paths = self.encode_episode_videos(episode_index)
            for key in self.meta.video_keys:
                episode_buffer[key] = video_paths[key]

        # `meta.save_episode` be executed after encoding the videos
        self.meta.save_episode(episode_index, episode_length, episode_tasks, ep_stats)

<<<<<<< HEAD
        self.hf_dataset = self.load_hf_dataset()
        self.episode_data_index = get_episode_data_index(self.meta.episodes, self.episodes)
        check_timestamps_sync(self.hf_dataset, self.episode_data_index, self.fps, self.tolerance_s)
=======
        ep_data_index = get_episode_data_index(self.meta.episodes, [episode_index])
        ep_data_index_np = {k: t.numpy() for k, t in ep_data_index.items()}
        check_timestamps_sync(
            episode_buffer["timestamp"],
            episode_buffer["episode_index"],
            ep_data_index_np,
            self.fps,
            self.tolerance_s,
        )
>>>>>>> 8861546a

        video_files = list(self.root.rglob("*.mp4"))
        assert len(video_files) == self.num_episodes * len(self.meta.video_keys)

        parquet_files = list(self.root.rglob("*.parquet"))
        assert len(parquet_files) == self.num_episodes

        # delete images
        img_dir = self.root / "images"
        if img_dir.is_dir():
            shutil.rmtree(self.root / "images")

        if not episode_data:  # Reset the buffer
            self.episode_buffer = self.create_episode_buffer()

    def _save_episode_table(self, episode_buffer: dict, episode_index: int) -> None:
        episode_dict = {key: episode_buffer[key] for key in self.hf_features}
        ep_dataset = datasets.Dataset.from_dict(episode_dict, features=self.hf_features, split="train")
        ep_dataset = embed_images(ep_dataset)
        self.hf_dataset = concatenate_datasets([self.hf_dataset, ep_dataset])
        self.hf_dataset.set_transform(hf_transform_to_torch)
        ep_data_path = self.root / self.meta.get_data_file_path(ep_index=episode_index)
        ep_data_path.parent.mkdir(parents=True, exist_ok=True)
        ep_dataset.to_parquet(ep_data_path)

    def clear_episode_buffer(self) -> None:
        episode_index = self.episode_buffer["episode_index"]
        if self.image_writer is not None:
            for cam_key in self.meta.camera_keys:
                img_dir = self._get_image_file_path(
                    episode_index=episode_index, image_key=cam_key, frame_index=0
                ).parent
                if img_dir.is_dir():
                    shutil.rmtree(img_dir)

        # Reset the buffer
        self.episode_buffer = self.create_episode_buffer()

    def start_image_writer(self, num_processes: int = 0, num_threads: int = 4) -> None:
        if isinstance(self.image_writer, AsyncImageWriter):
            logging.warning(
                "You are starting a new AsyncImageWriter that is replacing an already existing one in the dataset."
            )

        self.image_writer = AsyncImageWriter(
            num_processes=num_processes,
            num_threads=num_threads,
        )

    def stop_image_writer(self) -> None:
        """
        Whenever wrapping this dataset inside a parallelized DataLoader, this needs to be called first to
        remove the image_writer in order for the LeRobotDataset object to be pickleable and parallelized.
        """
        if self.image_writer is not None:
            self.image_writer.stop()
            self.image_writer = None

    def _wait_image_writer(self) -> None:
        """Wait for asynchronous image writer to finish."""
        if self.image_writer is not None:
            self.image_writer.wait_until_done()

    def encode_videos(self) -> None:
        """
        Use ffmpeg to convert frames stored as png into mp4 videos.
        Note: `encode_video_frames` is a blocking call. Making it asynchronous shouldn't speedup encoding,
        since video encoding with ffmpeg is already using multithreading.
        """
        for ep_idx in range(self.meta.total_episodes):
            self.encode_episode_videos(ep_idx)

    def encode_episode_videos(self, episode_index: int) -> dict:
        """
        Use ffmpeg to convert frames stored as png into mp4 videos.
        Note: `encode_video_frames` is a blocking call. Making it asynchronous shouldn't speedup encoding,
        since video encoding with ffmpeg is already using multithreading.
        """
        video_paths = {}
        for key in self.meta.video_keys:
            video_path = self.root / self.meta.get_video_file_path(episode_index, key)
            video_paths[key] = str(video_path)
            if video_path.is_file():
                # Skip if video is already encoded. Could be the case when resuming data recording.
                continue
            img_dir = self._get_image_file_path(
                episode_index=episode_index, image_key=key, frame_index=0
            ).parent
            encode_video_frames(img_dir, video_path, self.fps, overwrite=True)

        return video_paths

    @classmethod
    def create(
        cls,
        repo_id: str,
        fps: int,
        root: str | Path | None = None,
        robot: Robot | None = None,
        robot_type: str | None = None,
        features: dict | None = None,
        use_videos: bool = True,
        tolerance_s: float = 1e-4,
        image_writer_processes: int = 0,
        image_writer_threads: int = 0,
        video_backend: str | None = None,
    ) -> "LeRobotDataset":
        """Create a LeRobot Dataset from scratch in order to record data."""
        obj = cls.__new__(cls)
        obj.meta = LeRobotDatasetMetadata.create(
            repo_id=repo_id,
            fps=fps,
            root=root,
            robot=robot,
            robot_type=robot_type,
            features=features,
            use_videos=use_videos,
        )
        obj.repo_id = obj.meta.repo_id
        obj.root = obj.meta.root
        obj.revision = None
        obj.tolerance_s = tolerance_s
        obj.image_writer = None

        if image_writer_processes or image_writer_threads:
            obj.start_image_writer(image_writer_processes, image_writer_threads)

        # TODO(aliberts, rcadene, alexander-soare): Merge this with OnlineBuffer/DataBuffer
        obj.episode_buffer = obj.create_episode_buffer()

        obj.episodes = None
        obj.hf_dataset = obj.create_hf_dataset()
        obj.image_transforms = None
        obj.delta_timestamps = None
        obj.delta_indices = None
        obj.episode_data_index = None
        obj.video_backend = video_backend if video_backend is not None else "pyav"
        return obj


class MultiLeRobotDataset(torch.utils.data.Dataset):
    """A dataset consisting of multiple underlying `LeRobotDataset`s.

    The underlying `LeRobotDataset`s are effectively concatenated, and this class adopts much of the API
    structure of `LeRobotDataset`.
    """

    def __init__(
        self,
        repo_ids: list[str],
        root: str | Path | None = None,
        episodes: dict | None = None,
        image_transforms: Callable | None = None,
        delta_timestamps: dict[list[float]] | None = None,
        tolerances_s: dict | None = None,
        download_videos: bool = True,
        video_backend: str | None = None,
    ):
        super().__init__()
        self.repo_ids = repo_ids
        self.root = Path(root) if root else HF_LEROBOT_HOME
        self.tolerances_s = tolerances_s if tolerances_s else {repo_id: 1e-4 for repo_id in repo_ids}
        # Construct the underlying datasets passing everything but `transform` and `delta_timestamps` which
        # are handled by this class.
        self._datasets = [
            LeRobotDataset(
                repo_id,
                root=self.root / repo_id,
                episodes=episodes[repo_id] if episodes else None,
                image_transforms=image_transforms,
                delta_timestamps=delta_timestamps,
                tolerance_s=self.tolerances_s[repo_id],
                download_videos=download_videos,
                video_backend=video_backend,
            )
            for repo_id in repo_ids
        ]

        # Disable any data keys that are not common across all of the datasets. Note: we may relax this
        # restriction in future iterations of this class. For now, this is necessary at least for being able
        # to use PyTorch's default DataLoader collate function.
        self.disabled_features = set()
        intersection_features = set(self._datasets[0].features)
        for ds in self._datasets:
            intersection_features.intersection_update(ds.features)
        if len(intersection_features) == 0:
            raise RuntimeError(
                "Multiple datasets were provided but they had no keys common to all of them. "
                "The multi-dataset functionality currently only keeps common keys."
            )
        for repo_id, ds in zip(self.repo_ids, self._datasets, strict=True):
            extra_keys = set(ds.features).difference(intersection_features)
            logging.warning(
                f"keys {extra_keys} of {repo_id} were disabled as they are not contained in all the "
                "other datasets."
            )
            self.disabled_features.update(extra_keys)

        self.image_transforms = image_transforms
        self.delta_timestamps = delta_timestamps
        # TODO(rcadene, aliberts): We should not perform this aggregation for datasets
        # with multiple robots of different ranges. Instead we should have one normalization
        # per robot.
        self.stats = aggregate_stats([dataset.meta.stats for dataset in self._datasets])

    @property
    def repo_id_to_index(self):
        """Return a mapping from dataset repo_id to a dataset index automatically created by this class.

        This index is incorporated as a data key in the dictionary returned by `__getitem__`.
        """
        return {repo_id: i for i, repo_id in enumerate(self.repo_ids)}

    @property
    def repo_index_to_id(self):
        """Return the inverse mapping if repo_id_to_index."""
        return {v: k for k, v in self.repo_id_to_index}

    @property
    def fps(self) -> int:
        """Frames per second used during data collection.

        NOTE: Fow now, this relies on a check in __init__ to make sure all sub-datasets have the same info.
        """
        return self._datasets[0].meta.info["fps"]

    @property
    def video(self) -> bool:
        """Returns True if this dataset loads video frames from mp4 files.

        Returns False if it only loads images from png files.

        NOTE: Fow now, this relies on a check in __init__ to make sure all sub-datasets have the same info.
        """
        return self._datasets[0].meta.info.get("video", False)

    @property
    def features(self) -> datasets.Features:
        features = {}
        for dataset in self._datasets:
            features.update({k: v for k, v in dataset.hf_features.items() if k not in self.disabled_features})
        return features

    @property
    def camera_keys(self) -> list[str]:
        """Keys to access image and video stream from cameras."""
        keys = []
        for key, feats in self.features.items():
            if isinstance(feats, (datasets.Image, VideoFrame)):
                keys.append(key)
        return keys

    @property
    def video_frame_keys(self) -> list[str]:
        """Keys to access video frames that requires to be decoded into images.

        Note: It is empty if the dataset contains images only,
        or equal to `self.cameras` if the dataset contains videos only,
        or can even be a subset of `self.cameras` in a case of a mixed image/video dataset.
        """
        video_frame_keys = []
        for key, feats in self.features.items():
            if isinstance(feats, VideoFrame):
                video_frame_keys.append(key)
        return video_frame_keys

    @property
    def num_frames(self) -> int:
        """Number of samples/frames."""
        return sum(d.num_frames for d in self._datasets)

    @property
    def num_episodes(self) -> int:
        """Number of episodes."""
        return sum(d.num_episodes for d in self._datasets)

    @property
    def tolerance_s(self) -> float:
        """Tolerance in seconds used to discard loaded frames when their timestamps
        are not close enough from the requested frames. It is only used when `delta_timestamps`
        is provided or when loading video frames from mp4 files.
        """
        # 1e-4 to account for possible numerical error
        return 1 / self.fps - 1e-4

    def __len__(self):
        return self.num_frames

    def __getitem__(self, idx: int) -> dict[str, torch.Tensor]:
        if idx >= len(self):
            raise IndexError(f"Index {idx} out of bounds.")
        # Determine which dataset to get an item from based on the index.
        start_idx = 0
        dataset_idx = 0
        for dataset in self._datasets:
            if idx >= start_idx + dataset.num_frames:
                start_idx += dataset.num_frames
                dataset_idx += 1
                continue
            break
        else:
            raise AssertionError("We expect the loop to break out as long as the index is within bounds.")
        item = self._datasets[dataset_idx][idx - start_idx]
        item["dataset_index"] = torch.tensor(dataset_idx)
        for data_key in self.disabled_features:
            if data_key in item:
                del item[data_key]

        return item

    def __repr__(self):
        return (
            f"{self.__class__.__name__}(\n"
            f"  Repository IDs: '{self.repo_ids}',\n"
            f"  Number of Samples: {self.num_frames},\n"
            f"  Number of Episodes: {self.num_episodes},\n"
            f"  Type: {'video (.mp4)' if self.video else 'image (.png)'},\n"
            f"  Recorded Frames per Second: {self.fps},\n"
            f"  Camera Keys: {self.camera_keys},\n"
            f"  Video Frame Keys: {self.video_frame_keys if self.video else 'N/A'},\n"
            f"  Transformations: {self.image_transforms},\n"
            f")"
        )<|MERGE_RESOLUTION|>--- conflicted
+++ resolved
@@ -25,17 +25,10 @@
 import PIL.Image
 import torch
 import torch.utils
-<<<<<<< HEAD
-from datasets import load_dataset
-from huggingface_hub import HfApi, snapshot_download
-from huggingface_hub.constants import REPOCARD_NAME
-from packaging import version
-=======
 from datasets import concatenate_datasets, load_dataset
 from huggingface_hub import HfApi, snapshot_download
 from huggingface_hub.constants import REPOCARD_NAME
 from huggingface_hub.errors import RevisionNotFoundError
->>>>>>> 8861546a
 
 from lerobot.common.constants import HF_LEROBOT_HOME
 from lerobot.common.datasets.compute_stats import aggregate_stats, compute_episode_stats
@@ -57,11 +50,7 @@
     get_episode_data_index,
     get_features_from_robot,
     get_hf_features_from_features,
-<<<<<<< HEAD
-    get_safe_revision,
-=======
     get_safe_version,
->>>>>>> 8861546a
     hf_transform_to_torch,
     is_valid_version,
     load_episodes,
@@ -84,10 +73,6 @@
 )
 from lerobot.common.robot_devices.robots.utils import Robot
 
-<<<<<<< HEAD
-# For maintainers, see lerobot/common/datasets/push_dataset_to_hub/CODEBASE_VERSION.md
-=======
->>>>>>> 8861546a
 CODEBASE_VERSION = "v2.1"
 
 
@@ -108,20 +93,6 @@
                 raise FileNotFoundError
             self.load_metadata()
         except (FileNotFoundError, NotADirectoryError):
-<<<<<<< HEAD
-            (self.root / "meta").mkdir(exist_ok=True, parents=True)
-            self.revision = get_safe_revision(self.repo_id, self.revision)
-            self.pull_from_repo(allow_patterns="meta/")
-            self.load_metadata()
-
-        check_version_compatibility(self.repo_id, self._version, CODEBASE_VERSION)
-
-    def load_metadata(self):
-        self.info = load_info(self.root)
-        self.tasks, self.task_to_task_index = load_tasks(self.root)
-        self.episodes = load_episodes(self.root)
-        if version.parse(self._version) < version.parse("v2.1"):
-=======
             if is_valid_version(self.revision):
                 self.revision = get_safe_version(self.repo_id, self.revision)
 
@@ -135,7 +106,6 @@
         self.tasks, self.task_to_task_index = load_tasks(self.root)
         self.episodes = load_episodes(self.root)
         if self._version < packaging.version.parse("v2.1"):
->>>>>>> 8861546a
             self.stats = load_stats(self.root)
             self.episodes_stats = backward_compatible_episodes_stats(self.stats, self.episodes)
         else:
@@ -258,11 +228,7 @@
 
     def add_task(self, task: str):
         """
-<<<<<<< HEAD
-        Given a task in natural language, add it to the dictionnary of tasks.
-=======
         Given a task in natural language, add it to the dictionary of tasks.
->>>>>>> 8861546a
         """
         if task in self.task_to_task_index:
             raise ValueError(f"The task '{task}' already exists and can't be added twice.")
@@ -520,11 +486,7 @@
         self.meta = LeRobotDatasetMetadata(
             self.repo_id, self.root, self.revision, force_cache_sync=force_cache_sync
         )
-<<<<<<< HEAD
-        if self.episodes is not None and version.parse(self.meta._version) >= version.parse("v2.1"):
-=======
         if self.episodes is not None and self.meta._version >= packaging.version.parse("v2.1"):
->>>>>>> 8861546a
             episodes_stats = [self.meta.episodes_stats[ep_idx] for ep_idx in self.episodes]
             self.stats = aggregate_stats(episodes_stats)
 
@@ -535,11 +497,7 @@
             assert all((self.root / fpath).is_file() for fpath in self.get_episodes_file_paths())
             self.hf_dataset = self.load_hf_dataset()
         except (AssertionError, FileNotFoundError, NotADirectoryError):
-<<<<<<< HEAD
-            self.revision = get_safe_revision(self.repo_id, self.revision)
-=======
             self.revision = get_safe_version(self.repo_id, self.revision)
->>>>>>> 8861546a
             self.download_episodes(download_videos)
             self.hf_dataset = self.load_hf_dataset()
 
@@ -606,14 +564,11 @@
                 tags=tags, dataset_info=self.meta.info, license=license, **card_kwargs
             )
             card.push_to_hub(repo_id=self.repo_id, repo_type="dataset", revision=branch)
-<<<<<<< HEAD
-=======
 
         if tag_version:
             with contextlib.suppress(RevisionNotFoundError):
                 hub_api.delete_tag(self.repo_id, tag=CODEBASE_VERSION, repo_type="dataset")
             hub_api.create_tag(self.repo_id, tag=CODEBASE_VERSION, revision=branch, repo_type="dataset")
->>>>>>> 8861546a
 
     def pull_from_repo(
         self,
@@ -901,11 +856,7 @@
         episode_buffer["index"] = np.arange(self.meta.total_frames, self.meta.total_frames + episode_length)
         episode_buffer["episode_index"] = np.full((episode_length,), episode_index)
 
-<<<<<<< HEAD
-        # Add new tasks to the tasks dictionnary
-=======
         # Add new tasks to the tasks dictionary
->>>>>>> 8861546a
         for task in episode_tasks:
             task_index = self.meta.get_task_index(task)
             if task_index is None:
@@ -933,11 +884,6 @@
         # `meta.save_episode` be executed after encoding the videos
         self.meta.save_episode(episode_index, episode_length, episode_tasks, ep_stats)
 
-<<<<<<< HEAD
-        self.hf_dataset = self.load_hf_dataset()
-        self.episode_data_index = get_episode_data_index(self.meta.episodes, self.episodes)
-        check_timestamps_sync(self.hf_dataset, self.episode_data_index, self.fps, self.tolerance_s)
-=======
         ep_data_index = get_episode_data_index(self.meta.episodes, [episode_index])
         ep_data_index_np = {k: t.numpy() for k, t in ep_data_index.items()}
         check_timestamps_sync(
@@ -947,7 +893,6 @@
             self.fps,
             self.tolerance_s,
         )
->>>>>>> 8861546a
 
         video_files = list(self.root.rglob("*.mp4"))
         assert len(video_files) == self.num_episodes * len(self.meta.video_keys)
