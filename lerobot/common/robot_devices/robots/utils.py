# Copyright 2024 The HuggingFace Inc. team. All rights reserved.
#
# Licensed under the Apache License, Version 2.0 (the "License");
# you may not use this file except in compliance with the License.
# You may obtain a copy of the License at
#
#     http://www.apache.org/licenses/LICENSE-2.0
#
# Unless required by applicable law or agreed to in writing, software
# distributed under the License is distributed on an "AS IS" BASIS,
# WITHOUT WARRANTIES OR CONDITIONS OF ANY KIND, either express or implied.
# See the License for the specific language governing permissions and
# limitations under the License.

from typing import Protocol

from lerobot.common.robot_devices.robots.configs import (
    AlohaRobotConfig,
    KochBimanualRobotConfig,
    KochRobotConfig,
    LeKiwiRobotConfig,
    ManipulatorRobotConfig,
    MossRobotConfig,
    RobotConfig,
    So100RobotConfig,
<<<<<<< HEAD
    So100RemoteRobotConfig,
=======
    So101RobotConfig,
>>>>>>> ee5525fe
    StretchRobotConfig,
)


def get_arm_id(name, arm_type):
    """Returns the string identifier of a robot arm. For instance, for a bimanual manipulator
    like Aloha, it could be left_follower, right_follower, left_leader, or right_leader.
    """
    return f"{name}_{arm_type}"


class Robot(Protocol):
    # TODO(rcadene, aliberts): Add unit test checking the protocol is implemented in the corresponding classes
    robot_type: str
    features: dict

    def connect(self): ...
    def run_calibration(self): ...
    def teleop_step(self, record_data=False): ...
    def capture_observation(self): ...
    def send_action(self, action): ...
    def disconnect(self): ...


def make_robot_config(robot_type: str, **kwargs) -> RobotConfig:
    if robot_type == "aloha":
        return AlohaRobotConfig(**kwargs)
    elif robot_type == "koch":
        return KochRobotConfig(**kwargs)
    elif robot_type == "koch_bimanual":
        return KochBimanualRobotConfig(**kwargs)
    elif robot_type == "moss":
        return MossRobotConfig(**kwargs)
    elif robot_type == "so100":
        return So100RobotConfig(**kwargs)
<<<<<<< HEAD
    elif robot_type == "so100_remote":
        return So100RemoteRobotConfig(**kwargs)
=======
    elif robot_type == "so101":
        return So101RobotConfig(**kwargs)
>>>>>>> ee5525fe
    elif robot_type == "stretch":
        return StretchRobotConfig(**kwargs)
    elif robot_type == "lekiwi":
        return LeKiwiRobotConfig(**kwargs)
    else:
        raise ValueError(f"Robot type '{robot_type}' is not available.")


def make_robot_from_config(config: RobotConfig):
    if isinstance(config, ManipulatorRobotConfig):
        from lerobot.common.robot_devices.robots.manipulator import ManipulatorRobot

        return ManipulatorRobot(config)
    elif isinstance(config, So100RemoteRobotConfig):
        from lerobot.common.robot_devices.robots.mobile_manipulator import MobileManipulator

        return MobileManipulator(config)
    elif isinstance(config, LeKiwiRobotConfig):
        from lerobot.common.robot_devices.robots.mobile_manipulator import MobileManipulator

        return MobileManipulator(config)
    else:
        from lerobot.common.robot_devices.robots.stretch import StretchRobot

        return StretchRobot(config)


def make_robot(robot_type: str, **kwargs) -> Robot:
    config = make_robot_config(robot_type, **kwargs)
    return make_robot_from_config(config)<|MERGE_RESOLUTION|>--- conflicted
+++ resolved
@@ -23,11 +23,8 @@
     MossRobotConfig,
     RobotConfig,
     So100RobotConfig,
-<<<<<<< HEAD
     So100RemoteRobotConfig,
-=======
     So101RobotConfig,
->>>>>>> ee5525fe
     StretchRobotConfig,
 )
 
@@ -63,13 +60,10 @@
         return MossRobotConfig(**kwargs)
     elif robot_type == "so100":
         return So100RobotConfig(**kwargs)
-<<<<<<< HEAD
     elif robot_type == "so100_remote":
         return So100RemoteRobotConfig(**kwargs)
-=======
     elif robot_type == "so101":
         return So101RobotConfig(**kwargs)
->>>>>>> ee5525fe
     elif robot_type == "stretch":
         return StretchRobotConfig(**kwargs)
     elif robot_type == "lekiwi":
